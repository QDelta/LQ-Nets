--- conflicted
+++ resolved
@@ -88,18 +88,13 @@
 
 def train(w_nbits, a_nbits, linear=False, lr=0.1, weight_decay=1e-3,
           optimizer_type='sgd', epochs=200, batch_size=128):
-<<<<<<< HEAD
+    
+    torch.cuda.reset_max_memory_allocated(DEVICE)
 
-    # import resnet20
-    # model = resnet20.ResNetCIFAR(w_nbits=w_nbits, a_nbits=a_nbits).to(DEVICE)
-    torch.cuda.reset_max_memory_allocated(DEVICE)
-    model = ResNet(w_nbits=w_nbits, a_nbits=a_nbits).to(DEVICE)
-=======
     if linear:
         model = ResNetLiQ(w_nbits=w_nbits, a_nbits=a_nbits).to(DEVICE)
     else:
         model = ResNet(w_nbits=w_nbits, a_nbits=a_nbits).to(DEVICE)
->>>>>>> c502083a
 
     ckpt_base_filename = (
         'resnet20_cifar'
